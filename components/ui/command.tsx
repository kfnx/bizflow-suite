--- conflicted
+++ resolved
@@ -13,11 +13,7 @@
   return (
     <CommandPrimitive
       className={cnExt(
-<<<<<<< HEAD
         'flex h-full w-full flex-col overflow-hidden rounded-xl border border-stroke-soft-200 bg-bg-white-0 text-text-strong-950 shadow-regular-sm',
-=======
-        'flex h-full w-full flex-col overflow-hidden rounded-md bg-popover text-popover-foreground',
->>>>>>> 8e6fb1d3
         className,
       )}
       {...props}
@@ -25,7 +21,6 @@
   );
 }
 
-<<<<<<< HEAD
 export const CommandInput = React.forwardRef<
   React.ElementRef<typeof CommandPrimitive.Input>,
   React.ComponentPropsWithoutRef<typeof CommandPrimitive.Input>
@@ -84,150 +79,5 @@
   />
 ));
 CommandItem.displayName = CommandPrimitive.Item.displayName;
-=======
-function CommandDialog({
-  title = 'Command Palette',
-  description = 'Search for a command to run...',
-  children,
-  className,
-  showCloseButton = true,
-  ...props
-}: React.ComponentProps<typeof Dialog> & {
-  title?: string;
-  description?: string;
-  className?: string;
-  showCloseButton?: boolean;
-}) {
-  return (
-    <Dialog {...props}>
-      <DialogHeader className='sr-only'>
-        <DialogTitle>{title}</DialogTitle>
-        <DialogDescription>{description}</DialogDescription>
-      </DialogHeader>
-      <DialogContent
-        className={cnExt('overflow-hidden p-0', className)}
-        showCloseButton={showCloseButton}
-      >
-        <Command className='data-[slot=command-input-wrapper]:h-12 [&_[cmdk-group-heading]]:px-2 [&_[cmdk-group-heading]]:font-medium [&_[cmdk-group-heading]]:text-muted-foreground [&_[cmdk-group]:not([hidden])_~[cmdk-group]]:pt-0 [&_[cmdk-group]]:px-2 [&_[cmdk-input-wrapper]_svg]:h-5 [&_[cmdk-input-wrapper]_svg]:w-5 [&_[cmdk-input]]:h-12 [&_[cmdk-item]]:px-2 [&_[cmdk-item]]:py-3 [&_[cmdk-item]_svg]:h-5 [&_[cmdk-item]_svg]:w-5'>
-          {children}
-        </Command>
-      </DialogContent>
-    </Dialog>
-  );
-}
-
-function CommandInput({
-  className,
-  ...props
-}: React.ComponentProps<typeof CommandPrimitive.Input>) {
-  return (
-    <div
-      data-slot='command-input-wrapper'
-      className='my-2 flex h-9 items-center gap-2 p-3'
-    >
-      <RiSearchLine className='size-6 shrink-0 opacity-50' />
-      <CommandPrimitive.Input
-        data-slot='command-input'
-        className={cnExt(
-          'text-sm flex h-10 w-full rounded-sm border border-stroke-soft-200 bg-transparent py-3',
-          'focus:border-stroke-soft-300 focus:ring-stroke-soft-300 outline-none focus:ring-1',
-          'placeholder:text-muted-foreground disabled:cursor-not-allowed disabled:opacity-50',
-          className,
-        )}
-        {...props}
-      />
-    </div>
-  );
-}
-
-function CommandList({
-  className,
-  ...props
-}: React.ComponentProps<typeof CommandPrimitive.List>) {
-  return (
-    <CommandPrimitive.List
-      data-slot='command-list'
-      className={cnExt(
-        'max-h-[300px] scroll-py-1 overflow-y-auto overflow-x-hidden',
-        className,
-      )}
-      {...props}
-    />
-  );
-}
-
-function CommandEmpty({
-  ...props
-}: React.ComponentProps<typeof CommandPrimitive.Empty>) {
-  return (
-    <CommandPrimitive.Empty
-      data-slot='command-empty'
-      className='text-sm py-6 text-center'
-      {...props}
-    />
-  );
-}
-
-function CommandGroup({
-  className,
-  ...props
-}: React.ComponentProps<typeof CommandPrimitive.Group>) {
-  return (
-    <CommandPrimitive.Group
-      data-slot='command-group'
-      className={cnExt(
-        '[&_[cmdk-group-heading]]:text-xs overflow-hidden p-1 text-foreground [&_[cmdk-group-heading]]:px-2 [&_[cmdk-group-heading]]:py-1.5 [&_[cmdk-group-heading]]:font-medium [&_[cmdk-group-heading]]:text-muted-foreground',
-        className,
-      )}
-      {...props}
-    />
-  );
-}
-
-function CommandSeparator({
-  className,
-  ...props
-}: React.ComponentProps<typeof CommandPrimitive.Separator>) {
-  return (
-    <CommandPrimitive.Separator
-      data-slot='command-separator'
-      className={cnExt('-mx-1 h-px bg-border', className)}
-      {...props}
-    />
-  );
-}
-
-function CommandItem({
-  className,
-  ...props
-}: React.ComponentProps<typeof CommandPrimitive.Item>) {
-  return (
-    <CommandPrimitive.Item
-      data-slot='command-item'
-      className={cnExt(
-        "text-sm outline-hidden relative flex cursor-default select-none items-center gap-2 rounded-sm px-2 py-1.5 data-[disabled=true]:pointer-events-none data-[selected=true]:bg-accent data-[selected=true]:text-accent-foreground data-[disabled=true]:opacity-50 [&_svg:not([class*='size-'])]:size-4 [&_svg:not([class*='text-'])]:text-muted-foreground [&_svg]:pointer-events-none [&_svg]:shrink-0",
-        className,
-      )}
-      {...props}
-    />
-  );
-}
-
-function CommandShortcut({
-  className,
-  ...props
-}: React.ComponentProps<'span'>) {
-  return (
-    <span
-      data-slot='command-shortcut'
-      className={cnExt(
-        'text-xs ml-auto tracking-widest text-muted-foreground',
-        className,
-      )}
-      {...props}
-    />
-  );
-}
->>>>>>> 8e6fb1d3
 
 export const CommandSeparator = CommandPrimitive.Separator;