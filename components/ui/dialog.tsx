--- conflicted
+++ resolved
@@ -2,10 +2,7 @@
 
 import * as React from 'react';
 import * as DialogPrimitive from '@radix-ui/react-dialog';
-<<<<<<< HEAD
-=======
 import { RiCloseLine } from '@remixicon/react';
->>>>>>> 8e6fb1d3
 
 import { cnExt } from '@/utils/cn';
 
@@ -32,25 +29,22 @@
 export function DialogContent({
   className,
   children,
+  showCloseButton = true,
   ...props
-}: React.ComponentPropsWithoutRef<typeof DialogPrimitive.Content>) {
+}: React.ComponentProps<typeof DialogPrimitive.Content> & {
+  showCloseButton?: boolean;
+}) {
   return (
     <DialogPortal>
       <DialogOverlay />
       <DialogPrimitive.Content
         className={cnExt(
-<<<<<<< HEAD
-          'fixed left-1/2 top-1/2 z-50 grid w-full max-w-lg -translate-x-1/2 -translate-y-1/2 gap-4 rounded-2xl border border-stroke-soft-200 bg-bg-white-0 p-6 text-text-strong-950 shadow-regular-md duration-200 data-[state=open]:animate-in data-[state=closed]:animate-out',
-=======
-          'shadow-lg fixed left-[50%] top-[50%] z-50 grid w-full max-w-[calc(100%-2rem)] translate-x-[-50%] translate-y-[-50%] gap-4 rounded-lg border bg-background p-6 duration-200 data-[state=open]:animate-in data-[state=closed]:animate-out data-[state=closed]:fade-out-0 data-[state=open]:fade-in-0 data-[state=closed]:zoom-out-95 data-[state=open]:zoom-in-95 sm:max-w-lg',
->>>>>>> 8e6fb1d3
+          'shadow-lg fixed left-1/2 top-1/2 z-50 grid w-full max-w-lg -translate-x-1/2 -translate-y-1/2 gap-4 rounded-2xl border border-stroke-soft-200 bg-background p-6 text-text-strong-950 shadow-regular-md duration-200 data-[state=open]:animate-in data-[state=closed]:animate-out data-[state=closed]:fade-out-0 data-[state=open]:fade-in-0 data-[state=closed]:zoom-out-95 data-[state=open]:zoom-in-95 sm:max-w-lg',
           className,
         )}
         {...props}
       >
         {children}
-<<<<<<< HEAD
-=======
         {showCloseButton && (
           <DialogPrimitive.Close
             data-slot='dialog-close'
@@ -60,7 +54,6 @@
             <span className='sr-only'>Close</span>
           </DialogPrimitive.Close>
         )}
->>>>>>> 8e6fb1d3
       </DialogPrimitive.Content>
     </DialogPortal>
   );
